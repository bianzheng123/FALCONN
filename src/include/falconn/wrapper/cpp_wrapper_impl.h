#ifndef __CPP_WRAPPER_IMPL_H__
#define __CPP_WRAPPER_IMPL_H__

#include "../core/composite_hash_table.h"
#include "../core/cosine_distance.h"
#include "../core/data_storage.h"
#include "../core/euclidean_distance.h"
#include "../core/hyperplane_hash.h"
#include "../core/lsh_table.h"
#include "../core/nn_query.h"
#include "../core/polytope_hash.h"
#include "../core/probing_hash_table.h"

namespace falconn {
namespace wrapper {

template<typename PointType>
struct PointTypeTraitsInternal {};

// TODO: get rid of these type trait classes once CosineDistance and the LSH
// classes are specialized on PointType (if we want to specialize on point 
// type).
template<typename CoordinateType>
class PointTypeTraitsInternal<DenseVector<CoordinateType>> {
 public:
  typedef core::CosineDistanceDense<CoordinateType> CosineDistance;
  typedef core::EuclideanDistanceDense<CoordinateType> EuclideanDistance;
  template<typename HashType> using
      HPHash = core::HyperplaneHashDense<CoordinateType, HashType>;
  template<typename HashType> using
      CPHash = core::CrossPolytopeHashDense<CoordinateType, HashType>;
  
  template<typename HashType>
  static std::unique_ptr<CPHash<HashType>> construct_cp_hash(
      const LSHConstructionParameters& params) {
    std::unique_ptr<CPHash<HashType>> res(new CPHash<HashType>(params.dimension,
        params.k, params.l, params.num_rotations, params.last_cp_dimension,
        params.seed ^ 93384688));
    return std::move(res);
  }
};

template<typename CoordinateType, typename IndexType>
class PointTypeTraitsInternal<SparseVector<CoordinateType, IndexType>> {
 public:
  typedef core::CosineDistanceSparse<CoordinateType, IndexType> CosineDistance;
  typedef core::EuclideanDistanceSparse<CoordinateType, IndexType> EuclideanDistance;
  template<typename HashType> using
      HPHash = core::HyperplaneHashSparse<CoordinateType, HashType, IndexType>;
  template<typename HashType> using
      CPHash = core::CrossPolytopeHashSparse<CoordinateType, HashType,
          IndexType>;

  template<typename HashType>
  static std::unique_ptr<CPHash<HashType>> construct_cp_hash(
      const LSHConstructionParameters& params) {
    std::unique_ptr<CPHash<HashType>> res(new CPHash<HashType>(params.dimension,
        params.k, params.l, params.num_rotations,
        params.feature_hashing_dimension, params.last_cp_dimension,
        params.seed ^ 93384688));
    return std::move(res);
  }
};

template<typename PointSet>
class DataStorageAdapter {
 public:
  DataStorageAdapter() {
    static_assert(FalseStruct<PointSet>::value,
        "Point set type not supported.");
  }
 
  template<typename PS>
  struct FalseStruct : std::false_type {};
};

template<typename PointType>
class DataStorageAdapter<std::vector<PointType>> {
 public:
  template<typename KeyType> using
      DataStorage = core::ArrayDataStorage<PointType, KeyType>;

  template<typename KeyType>
  static std::unique_ptr<DataStorage<KeyType>> construct_data_storage(
      const std::vector<PointType>& points) {
    std::unique_ptr<DataStorage<KeyType>> res(new DataStorage<KeyType>(points));
    return std::move(res);
  }
};

template<typename CoordinateType>
class DataStorageAdapter<PlainArrayPointSet<CoordinateType>> {
 public:
  template<typename KeyType> using
      DataStorage = core::PlainArrayDataStorage<DenseVector<CoordinateType>,
          KeyType>;

  template<typename KeyType>
  static std::unique_ptr<DataStorage<KeyType>> construct_data_storage(
      const PlainArrayPointSet<CoordinateType>& points) {
    std::unique_ptr<DataStorage<KeyType>> res(new DataStorage<KeyType>(
        points.data, points.num_points, points.dimension));
    return std::move(res);
  }
};



template<typename PointType>
struct ComputeNumberOfHashFunctions {
  static void compute(int_fast32_t, LSHConstructionParameters*) {
    static_assert(FalseStruct<PointType>::value, "Point type not supported.");
  }
  template<typename T> struct FalseStruct : std::false_type {};
};

template<typename CoordinateType>
struct ComputeNumberOfHashFunctions<DenseVector<CoordinateType>> {
  static void compute(int_fast32_t number_of_hash_bits,
      LSHConstructionParameters* params) {
    if (params->lsh_family == LSHFamily::Hyperplane) {
      params->k = number_of_hash_bits;
    } else if (params->lsh_family == LSHFamily::CrossPolytope) {
      if (params->dimension <= 0) {
        throw LSHNNTableSetupError("Vector dimension must be set to determine "
            "the number of dense cross polytope hash functions.");
      }
      core::cp_hash_helpers::compute_k_parameters_for_bits(params->dimension,
          number_of_hash_bits, &(params->k), &(params->last_cp_dimension));
    } else {
      throw LSHNNTableSetupError("Cannot set paramters for unknown hash "
          "family.");
    }
  }
};

template<typename CoordinateType, typename IndexType>
struct ComputeNumberOfHashFunctions<SparseVector<CoordinateType, IndexType>> {
  static void compute(int_fast32_t number_of_hash_bits,
      LSHConstructionParameters* params) {
    if (params->lsh_family == LSHFamily::Hyperplane) {
      params->k = number_of_hash_bits;
    } else if (params->lsh_family == LSHFamily::CrossPolytope) {
      if (params->feature_hashing_dimension <= 0) {
        throw LSHNNTableSetupError("Feature hashing dimension must be set to "
            "determine  the number of sparse cross polytope hash functions.");
      }
      core::cp_hash_helpers::compute_k_parameters_for_bits(
          params->feature_hashing_dimension, number_of_hash_bits, &(params->k),
          &(params->last_cp_dimension));
    } else {
      throw LSHNNTableSetupError("Cannot set paramters for unknown hash "
          "family.");
    }
  }
};



template<typename PointType>
struct GetDefaultParameters {
  static LSHConstructionParameters get(int_fast64_t, int_fast32_t,
      DistanceFunction, bool) {
    static_assert(FalseStruct<PointType>::value, "Point type not supported.");
    LSHConstructionParameters tmp;
    return tmp;
  }
  template<typename T> struct FalseStruct : std::false_type {};
};

template<typename CoordinateType>
struct GetDefaultParameters<DenseVector<CoordinateType>> {
  static LSHConstructionParameters get(int_fast64_t dataset_size,
                                       int_fast32_t dimension,
                                       DistanceFunction distance_function,
                                       bool is_sufficiently_dense) {
    LSHConstructionParameters result;
    result.dimension = dimension;
    result.distance_function = distance_function;
    result.lsh_family = LSHFamily::CrossPolytope;
    
    result.num_rotations = 2;
    if (is_sufficiently_dense) {
      result.num_rotations = 1;
    }

    result.l = 10;
    
    int_fast32_t number_of_hash_bits = 1;
    while ((1 << (number_of_hash_bits + 2)) <= dataset_size) {
      ++number_of_hash_bits;
    }
    compute_number_of_hash_functions<DenseVector<CoordinateType>>(
        number_of_hash_bits, &result);
    
    return result;
  }
};

template<typename CoordinateType>
struct GetDefaultParameters<SparseVector<CoordinateType>> {
  static LSHConstructionParameters get(int_fast64_t dataset_size,
                                       int_fast32_t dimension,
                                       DistanceFunction distance_function,
                                       bool) {
    LSHConstructionParameters result;
    result.dimension = dimension;
    result.distance_function = distance_function;
    result.lsh_family = LSHFamily::CrossPolytope;
    result.feature_hashing_dimension = 1024;
    result.num_rotations = 2;

    result.l = 10;
    
    int_fast32_t number_of_hash_bits = 1;
    while ((1 << (number_of_hash_bits + 2)) <= dataset_size) {
      ++number_of_hash_bits;
    }
    compute_number_of_hash_functions<SparseVector<CoordinateType>>(
        number_of_hash_bits, &result);
    
    return result;
  }
};



template<
typename PointType,
typename KeyType,
typename DistanceType,
typename DistanceFunction,
typename LSHTable,
typename LSHFunction,
typename HashTable,
typename CompositeHashTable,
typename NNQuery,
typename DataStorage>
class LSHNNTableWrapper : public LSHNearestNeighborTable<PointType, KeyType> {
 public:
  LSHNNTableWrapper(
      std::unique_ptr<LSHFunction> lsh,
      std::unique_ptr<LSHTable> lsh_table,
      std::unique_ptr<typename HashTable::Factory> hash_table_factory,
      std::unique_ptr<CompositeHashTable> composite_hash_table,
      std::unique_ptr<typename LSHTable::Query> query,
      std::unique_ptr<NNQuery> nn_query,
      std::unique_ptr<DataStorage> data_storage)
          : lsh_(std::move(lsh)),
            lsh_table_(std::move(lsh_table)),
            hash_table_factory_(std::move(hash_table_factory)),
            composite_hash_table_(std::move(composite_hash_table)),
            query_(std::move(query)),
            nn_query_(std::move(nn_query)),
            data_storage_(std::move(data_storage)) {
    num_probes_ = lsh_->get_l();
  }
  
  void set_num_probes(int_fast64_t num_probes) {
    if (num_probes <= 0) {
      throw LSHNearestNeighborTableError(
          "Number of probes must be at least 1.");
    }
    num_probes_ = num_probes;
  }

  int_fast64_t get_num_probes() {
    return num_probes_;
  }
  
  void set_max_num_candidates(int_fast64_t max_num_candidates) {
    max_num_candidates_ = max_num_candidates;
  }

  int_fast64_t get_max_num_candidates() {
    return max_num_candidates_;
  }

  KeyType find_closest(const PointType& q) {
    return nn_query_->find_closest(q, q, num_probes_, max_num_candidates_);
  }
  
  void find_k_nearest_neighbors(const PointType& q,
                                int_fast64_t k,
                                std::vector<KeyType>* result) {
    nn_query_->find_k_nearest_neighbors(q, q, k, num_probes_,
        max_num_candidates_, result);
  }

  void find_near_neighbors(const PointType& q,
                           DistanceType threshold,
                           std::vector<KeyType>* result) {
    nn_query_->find_near_neighbors(q, q, threshold, num_probes_,
                                   max_num_candidates_, result);
  }

  void get_candidates_with_duplicates(const PointType& q,
                                      std::vector<KeyType>* result) {
    query_->get_candidates_with_duplicates(q, num_probes_, max_num_candidates_,
                                           result);
  }

  void get_unique_candidates(const PointType& q,
                             std::vector<KeyType>* result) {
    query_->get_unique_candidates(q, num_probes_, max_num_candidates_, result);
  }

  void get_unique_sorted_candidates(const PointType& q,
                                    std::vector<KeyType>* result) {
    query_->get_unique_sorted_candidates(q, num_probes_, max_num_candidates_,
                                         result);
  }

  void reset_query_statistics() {
    nn_query_->reset_query_statistics();
  }

  QueryStatistics get_query_statistics() {
    return nn_query_->get_query_statistics();
  }

  ~LSHNNTableWrapper() {}

 protected:
  std::unique_ptr<LSHFunction> lsh_;
  std::unique_ptr<LSHTable> lsh_table_;
  std::unique_ptr<typename HashTable::Factory> hash_table_factory_;
  std::unique_ptr<CompositeHashTable> composite_hash_table_;
  std::unique_ptr<typename LSHTable::Query> query_;
  std::unique_ptr<NNQuery> nn_query_;
  std::unique_ptr<DataStorage> data_storage_;

  int_fast64_t num_probes_;
  int_fast64_t max_num_candidates_ = this->kNoMaxNumCandidates;
};


template<
typename PointType,
typename KeyType,
typename PointSet,
typename DistanceFunc,
typename LSH,
typename HashType>
std::unique_ptr<LSHNearestNeighborTable<PointType, KeyType>>
construction_helper(const PointSet& points,
                    const LSHConstructionParameters& params,
                    std::unique_ptr<LSH> lsh) {
  typedef typename PointTypeTraits<PointType>::ScalarType ScalarType;

  typedef typename DataStorageAdapter<PointSet>::template DataStorage<KeyType>
      DataStorage;
  std::unique_ptr<DataStorage> data_storage(std::move(
      DataStorageAdapter<PointSet>::template construct_data_storage<KeyType>(
          points)));
  
  typedef core::StaticLinearProbingHashTable<HashType, KeyType> HashTable;
  // TODO: should we go to the next prime here?
  std::unique_ptr<typename HashTable::Factory> factory(
      new typename HashTable::Factory(2 * data_storage->size()));
  
  typedef core::StaticCompositeHashTable<HashType, KeyType, HashTable>
      CompositeTable;
  std::unique_ptr<CompositeTable> composite_table(new CompositeTable(
      params.l, factory.get()));
  
  typedef core::StaticLSHTable<PointType, KeyType, LSH, HashType,
      CompositeTable, DataStorage> LSHTable;
  std::unique_ptr<LSHTable> lsh_table(new LSHTable(lsh.get(),
      composite_table.get(), *data_storage));
  
  std::unique_ptr<typename LSHTable::Query> query(
      new typename LSHTable::Query(*lsh_table));

  typedef core::NearestNeighborQuery<typename LSHTable::Query, PointType,
      KeyType, PointType, ScalarType, DistanceFunc, DataStorage> NNQuery;
  std::unique_ptr<NNQuery> nn_query(new NNQuery(query.get(), *data_storage));

  std::unique_ptr<LSHNearestNeighborTable<PointType, KeyType>> result(
      new LSHNNTableWrapper<PointType, KeyType, ScalarType,
          DistanceFunc, LSHTable, LSH, HashTable, CompositeTable,
          NNQuery, DataStorage>(std::move(lsh), std::move(lsh_table),
              std::move(factory), std::move(composite_table), std::move(query),
              std::move(nn_query), std::move(data_storage)));

  return std::move(result);
}



}  // namespace wrapper
}  // namespace falconn



namespace falconn {

template<typename PointType>
void compute_number_of_hash_functions(int_fast32_t number_of_hash_bits,
    LSHConstructionParameters* params) {
  wrapper::ComputeNumberOfHashFunctions<PointType>::compute(
      number_of_hash_bits, params);
}

template<typename PointType>
LSHConstructionParameters set_up_parameters(int_fast64_t dataset_size,
                                            int_fast32_t dimension,
                                            DistanceFunction distance_function,
                                            bool is_sufficiently_dense) {
  return wrappers::GetDefaultParameters<PointType>::get(dataset_size, dimension,
      distance_function, is_sufficiently_dense);
}


template<
typename PointType,
typename KeyType,
typename PointSet>
std::unique_ptr<LSHNearestNeighborTable<PointType, KeyType>> construct_table(
    const PointSet& points,
    const LSHConstructionParameters& params) {
  if (params.dimension < 1) {
    throw LSHNNTableSetupError("Point dimension must be at least 1. Maybe you "
        "forgot to set the point dimension in the parameter struct?");
  }
  if (params.k < 1) {
    throw LSHNNTableSetupError("The number of hash functions k must be at "
        "least 1. Maybe you forgot to set k in the parameter struct?");
  }
  if (params.l < 1) {
    throw LSHNNTableSetupError("The number of hash tables l must be at "
        "least 1. Maybe you forgot to set l in the parameter struct?");
  }

  // TODO: can we allow Unknown here, but then allow only to return all the
  // (unique) candidates?
  if (params.distance_function != DistanceFunction::NegativeInnerProduct
   && params.distance_function != DistanceFunction::EuclideanSquared) {
    throw LSHNNTableSetupError("Unknown distance function. Maybe you forgot to "
        "set the distance function in the parameter struct?");
  }

  // TODO: automatically adapt to 64 bit if necessary
  typedef uint32_t HashType;

  if (params.lsh_family == LSHFamily::Hyperplane) {
    typedef typename wrapper::PointTypeTraitsInternal<PointType>::template
        HPHash<HashType> LSH;
    std::unique_ptr<LSH> lsh(new LSH(params.dimension, params.k, params.l,
                                     params.seed ^ 93384688));
    if (params.distance_function == DistanceFunction::NegativeInnerProduct) {
<<<<<<< HEAD
      typedef typename wrapper::PointTypeTraitsInternal<PointType>::CosineDistance
	DistanceFunc;
      return std::move(wrapper::construction_helper<PointType, KeyType,
=======
      typedef typename
        wrappers::PointTypeTraitsInternal<PointType>::CosineDistance
	      DistanceFunc;
      return std::move(wrappers::construction_helper<PointType, KeyType,
>>>>>>> af6a6826
		       PointSet, DistanceFunc, LSH, HashType>(points, params,
							      std::move(lsh)));
    }
    else if (params.distance_function == DistanceFunction::EuclideanSquared) {
<<<<<<< HEAD
      typedef typename wrapper::PointTypeTraitsInternal<PointType>::EuclideanDistance
	DistanceFunc;
      return std::move(wrapper::construction_helper<PointType, KeyType,
=======
      typedef typename
          wrappers::PointTypeTraitsInternal<PointType>::EuclideanDistance
	        DistanceFunc;
      return std::move(wrappers::construction_helper<PointType, KeyType,
>>>>>>> af6a6826
		       PointSet, DistanceFunc, LSH, HashType>(points, params,
							      std::move(lsh)));
    } else {
      throw LSHNNTableSetupError("should not have reached here");
    }
  } else if (params.lsh_family == LSHFamily::CrossPolytope) {
    if (params.num_rotations < 0) {
      throw LSHNNTableSetupError("The number of pseudo-random rotations for "
          "the cross polytope hash must be non-negative. Maybe you forgot to "
          "set num_rotations in the parameter struct?");
    }
    if (params.last_cp_dimension <= 0) {
      throw LSHNNTableSetupError("The last cross polytope dimension for "
          "the cross polytope hash must be at least 1. Maybe you forgot to "
          "set last_cp_dimension in the parameter struct?");
    }

    // TODO: for sparse vectors, also check feature_hashing_dimension here (it
    // is checked in the CP hash class, but the error message is less verbose).

    typedef typename wrapper::PointTypeTraitsInternal<PointType>::template
        CPHash<HashType> LSH;
    std::unique_ptr<LSH> lsh(std::move(
        wrapper::PointTypeTraitsInternal<PointType>::template
            construct_cp_hash<HashType>(params)));
    if (params.distance_function == DistanceFunction::NegativeInnerProduct) {
<<<<<<< HEAD
      typedef typename wrapper::PointTypeTraitsInternal<PointType>::CosineDistance
	DistanceFunc;
      return std::move(wrapper::construction_helper<PointType, KeyType,
=======
      typedef typename
          wrappers::PointTypeTraitsInternal<PointType>::CosineDistance
	        DistanceFunc;
      return std::move(wrappers::construction_helper<PointType, KeyType,
>>>>>>> af6a6826
		       PointSet, DistanceFunc, LSH, HashType>(points, params,
							      std::move(lsh)));
    }
    else if (params.distance_function == DistanceFunction::EuclideanSquared) {
<<<<<<< HEAD
      typedef typename wrapper::PointTypeTraitsInternal<PointType>::EuclideanDistance
	DistanceFunc;
      return std::move(wrapper::construction_helper<PointType, KeyType,
=======
      typedef typename
        wrappers::PointTypeTraitsInternal<PointType>::EuclideanDistance
	      DistanceFunc;
      return std::move(wrappers::construction_helper<PointType, KeyType,
>>>>>>> af6a6826
		       PointSet, DistanceFunc, LSH, HashType>(points, params,
							      std::move(lsh)));
    } else {
      throw LSHNNTableSetupError("should not have reached here");
    }
  } else {
    throw LSHNNTableSetupError("Unknown hash family. Maybe you forgot to set "
        "the hash family in the parameter struct?");
  }

  throw LSHNNTableSetupError("Reached unexpected control flow point.");
}

}  // namespace falconn


#endif<|MERGE_RESOLUTION|>--- conflicted
+++ resolved
@@ -449,30 +449,16 @@
     std::unique_ptr<LSH> lsh(new LSH(params.dimension, params.k, params.l,
                                      params.seed ^ 93384688));
     if (params.distance_function == DistanceFunction::NegativeInnerProduct) {
-<<<<<<< HEAD
       typedef typename wrapper::PointTypeTraitsInternal<PointType>::CosineDistance
 	DistanceFunc;
       return std::move(wrapper::construction_helper<PointType, KeyType,
-=======
-      typedef typename
-        wrappers::PointTypeTraitsInternal<PointType>::CosineDistance
-	      DistanceFunc;
-      return std::move(wrappers::construction_helper<PointType, KeyType,
->>>>>>> af6a6826
 		       PointSet, DistanceFunc, LSH, HashType>(points, params,
 							      std::move(lsh)));
     }
     else if (params.distance_function == DistanceFunction::EuclideanSquared) {
-<<<<<<< HEAD
       typedef typename wrapper::PointTypeTraitsInternal<PointType>::EuclideanDistance
 	DistanceFunc;
       return std::move(wrapper::construction_helper<PointType, KeyType,
-=======
-      typedef typename
-          wrappers::PointTypeTraitsInternal<PointType>::EuclideanDistance
-	        DistanceFunc;
-      return std::move(wrappers::construction_helper<PointType, KeyType,
->>>>>>> af6a6826
 		       PointSet, DistanceFunc, LSH, HashType>(points, params,
 							      std::move(lsh)));
     } else {
@@ -499,30 +485,16 @@
         wrapper::PointTypeTraitsInternal<PointType>::template
             construct_cp_hash<HashType>(params)));
     if (params.distance_function == DistanceFunction::NegativeInnerProduct) {
-<<<<<<< HEAD
       typedef typename wrapper::PointTypeTraitsInternal<PointType>::CosineDistance
 	DistanceFunc;
       return std::move(wrapper::construction_helper<PointType, KeyType,
-=======
-      typedef typename
-          wrappers::PointTypeTraitsInternal<PointType>::CosineDistance
-	        DistanceFunc;
-      return std::move(wrappers::construction_helper<PointType, KeyType,
->>>>>>> af6a6826
 		       PointSet, DistanceFunc, LSH, HashType>(points, params,
 							      std::move(lsh)));
     }
     else if (params.distance_function == DistanceFunction::EuclideanSquared) {
-<<<<<<< HEAD
       typedef typename wrapper::PointTypeTraitsInternal<PointType>::EuclideanDistance
 	DistanceFunc;
       return std::move(wrapper::construction_helper<PointType, KeyType,
-=======
-      typedef typename
-        wrappers::PointTypeTraitsInternal<PointType>::EuclideanDistance
-	      DistanceFunc;
-      return std::move(wrappers::construction_helper<PointType, KeyType,
->>>>>>> af6a6826
 		       PointSet, DistanceFunc, LSH, HashType>(points, params,
 							      std::move(lsh)));
     } else {
